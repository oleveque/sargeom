import numpy as np


class Ellipsoid:
    """
    Represents a reference ellipsoid of revolution for geodetic calculations.

    The ellipsoid is defined by either:
    - Equatorial radius (semi-major axis) and polar radius (semi-minor axis), or
    - Equatorial radius (semi-major axis) and flattening factor (:math:`f`).

    Parameters
    ----------
    semi_major_axis : :class:`float`
        Equatorial radius of the ellipsoid in meters.
    semi_minor_axis : :class:`float`, optional
        Polar radius of the ellipsoid in meters. Default is None.
    flattening : :class:`float`, optional
        Flattening factor of the ellipsoid. Default is None.
    """
    def __init__(self, semi_major_axis, semi_minor_axis=None, flattening=None):
        self._a, self._b, self._f = semi_major_axis, semi_minor_axis, flattening
        if self._b is None:
            if self._f is None:
                raise ValueError(
                    "Ellipsoid must be defined from its equatorial radius (a) in meters and"
                    " flattening factor (f) or polar radius (b) in meters."
                )
            else:
                self._b = (1 - self._f) * self._a
        else:
            self._f = (self._a - self._b) / self._a

        # Other used parameters defining the ellipsoid
        self._n = self._f / (2 - self._f)  # Third flattening factor
        self._e2 = self._f * (2 - self._f)  # Eccentricity squared
        self._e = np.sqrt(self._e2)  # Eccentricity

        n = [self._n**i for i in range(11)] # n^0 ... n^10
        # Coefficients d(n) of the series expansion of the inverse conformal latitude
        self._phichi = (
            # d(2)
            (2*n[1] - 2*n[2]/3 - 2*n[3] + 116*n[4]/45 + 26*n[5]/45 - 2854*n[6]/675
            + 16822*n[7]/4725 + 189416*n[8]/99225 - 1113026*n[9]/165375
            + 22150106*n[10]/4465125),
            # d(4)
            (7*n[2]/3 - 8*n[3]/5 - 227*n[4]/45 + 2704*n[5]/315 + 2323*n[6]/945
            - 31256*n[7]/1575 + 141514*n[8]/8505 + 10453448*n[9]/606375
            - 66355687*n[10]/1403325),
            # d(6)
            (56*n[3]/15 - 136*n[4]/35 - 1262*n[5]/105 + 73814*n[6]/2835
            + 98738*n[7]/14175 - 2363828*n[8]/31185 + 53146406*n[9]/779625
            + 1674405706*n[10]/18243225),
            # d(8)
            (4279*n[4]/630 - 332*n[5]/35 - 399572*n[6]/14175 + 11763988*n[7]/155925
            + 14416399*n[8]/935550 - 2647902052*n[9]/10135125
            + 23834033824*n[10]/91216125),
            # d(10)
            (4174*n[5]/315 - 144838*n[6]/6237 - 2046082*n[7]/31185
            + 258316372*n[8]/1216215 + 67926842*n[9]/2837835
            - 76998787574*n[10]/91216125),
            # d(12)
            (601676*n[6]/22275 - 115444544*n[7]/2027025 - 2155215124*n[8]/14189175
            + 41561762048*n[9]/70945875 + 625821359*n[10]/638512875),
            # d(14)
            (38341552*n[7]/675675 - 170079376*n[8]/1216215
            - 1182085822*n[9]/3378375 + 493459023622*n[10]/310134825),
            # d(16)
            (1383243703*n[8]/11351340 - 138163416988*n[9]/402026625
            - 1740830660174*n[10]/2170943775),
            # d(18)
            106974149462*n[9]/402026625 - 24899113566814*n[10]/29462808375,
            # d(20)
            175201343549*n[10]/297604125
        )

    def prime_vertical_curvature_radius(self, phi):
        """
        Computes the prime vertical curvature radius of a point at latitude :math:`\\phi`.

        The prime vertical curvature radius is computed using the formula:

        .. math::
            \\nu(\\phi)=\\dfrac{a}{\\sqrt{1-e^2\\sin^2\\phi}}

        where :math:`a` is the semi-major axis and :math:`e` is the eccentricity
        of the ellipsoid.

        Parameters
        ----------
        phi : array_like
            The geodetic latitude in radians.

        Returns
        -------
        nu : :class:`numpy.ndarray`
            Prime vertical curvature radius in meters.

        Notes
        -----
        The prime vertical curvature radius is the radius of curvature in the 
        plane of the prime vertical, which is perpendicular to the meridian 
        and contains the normal to the ellipsoid.
        """
        nu = self._a / np.sqrt(1 - self._e2 * np.sin(phi)**2)
        return nu

    def isometric_latitude(self, phi):
        """
        Computes the isometric latitude (parameter of the Mercator projection).

        The isometric latitude is computed using the formula:

        .. math::
            \\psi(\\phi)=\\mathrm{arctanh}\\big(\\sin(\\phi)\\big)-
            e\\mathrm{arctanh}\\big(e\\sin(\\phi)\\big)

        It can also be computed from the conformal latitude:

        .. math::
<<<<<<< HEAD
            \\psi(\\phi)=\\mathrm{arctanh}\\big[\\sin\\big(\\chi(\\phi)\\big)\\big]
        
=======
            \psi(\phi)=\mathrm{arctanh}\big[\sin\big(\chi(\phi)\big)\big]

>>>>>>> 45abd526
        Parameters
        ----------
        phi : array_like
            The geodetic latitude in radians.
 
        Returns
        -------
        psi : :class:`numpy.ndarray`
            The isometric latitude in radians.

        Notes
        -----
        The isometric latitude is used as a parameter in the Mercator projection
        and other conformal map projections. It represents the latitude on an
        auxiliary sphere that preserves angles.

        See Also
        --------
        inverse_isometric_latitude : Inverse function
        conformal_latitude : Related conformal latitude function
        """
        sphi = np.sin(phi)
        psi = np.arctanh(sphi) - self._e * np.arctanh(self._e * sphi)
        return psi

    def inverse_isometric_latitude(self, psi):
        """
        Computes the inverse isometric latitude.

        The calculation is performed from the inverse function of the
        conformal latitude:

        .. math::
            \\phi(\\psi)=\\chi^{-1}\\big[\\arcsin\\big(\\tanh(\\psi)\\big)\\big]

        Parameters
        ----------
        psi : array_like
            The isometric latitude in radians.

        Returns
        -------
        phi : :class:`numpy.ndarray`
            The geodetic latitude in radians.

        Notes
        -----
        This function computes the geodetic latitude from the isometric latitude
        by first converting to conformal latitude and then using the inverse
        conformal latitude function.

        See Also
        --------
        isometric_latitude, inverse_conformal_latitude
        """
        chi = np.arcsin(np.tanh(psi))
        phi = self.inverse_conformal_latitude(chi)
        return phi

    def conformal_latitude(self, phi):
        """
        Computes the conformal latitude from the geodetic latitude.

        The conformal latitude is computed using the formula:

        .. math::
            \\chi(\\phi)=\\arcsin\\big[\\tanh\\big(\\mathrm{arctanh}\\big(\\sin(\\phi)\\big)-
            e\\mathrm{arctanh}\\big(e\\sin(\\phi)\\big)\\big)\\big]

        Parameters
        ----------
        phi : array_like
            The geodetic latitude in radians.
            
        Returns
        -------
        chi : :class:`numpy.ndarray`
            The conformal latitude in radians.

        Notes
        -----
        The conformal latitude preserves angles during the projection
        of the ellipsoid onto the auxiliary sphere. It is used in conformal
        map projections such as the Mercator and Lambert Conformal Conic
        projections.

        See Also
        --------
        inverse_conformal_latitude
        """
        sphi = np.sin(phi)
        chi = np.arcsin(np.tanh(
            np.arctanh(sphi) - self._e * np.arctanh(self._e * sphi)
        ))
        return chi

    def inverse_conformal_latitude(self, chi):
        """
        Computes the inverse conformal latitude.

        The calculation is performed from a harmonic expansion up to
        order 10 in terms of the third flattening factor :math:`n`
        using the Lagrange inversion formula:

        .. math::
<<<<<<< HEAD
            \\phi(\\chi)\\simeq\\chi+\\sum\\limits_{p=1}^{10}d_{2p}(n)\\sin(2p\\chi)
        
=======
            \phi(\chi)\simeq\chi+\sum\limits_{p=1}^{10}d_{2p}(n)\sin(2p\chi)

>>>>>>> 45abd526
        Parameters
        ----------
        chi : array_like
            The conformal latitude in radians.

        Returns
        -------
        phi : :class:`numpy.ndarray`
            The geodetic latitude in radians.

        Notes
        -----
        This implementation uses a series expansion up to the 10th order
        for high accuracy. The coefficients d(n) are precomputed during
        ellipsoid initialization.

        See Also
        --------
        conformal_latitude
        """
        phi = np.copy(chi)
        for n, dn in enumerate(self._phichi):
            phi += dn * np.sin(2 * (n + 1) * chi)
        return phi
    
    def to_ecef(self, lamb, phi, height_m=0):
        """
        Converts geodetic coordinates to geocentric cartesian ECEF coordinates.

        Converts geodetic coordinates :math:`(\\lambda,\\phi, H)` of a
        point to geocentric cartesian ECEF coordinates :math:`(X,Y,Z)`.

        The conversion is made through the relationships:

        .. math::
            \\left\{\\begin{array}{rcl}
            X & = & \\big(\nu(\\phi) + H\\big)\\cos(\\phi)\\cos(\\lambda) \\\\
            Y & = & \\big(\nu(\\phi) + H\\big)\\cos(\\phi)\\sin(\\lambda) \\\\
            Z & = & \\big((1-e^2)\\nu(\\phi) + H\\big)\\sin(\\phi)
            \\end{array}\\right.

        where :math:`\\nu(\\phi)` is the prime vertical curvature radius
        of the point with latitude :math:`\\phi`.

        Parameters
        ----------
        lamb : array_like
            The geographic longitude of the point in radians.
        phi : array_like
            The geographic latitude of the point in radians.
        height_m : array_like, optional
            The geodetic height of the point in meters. Default is 0.
        
        Returns
        -------
        X : :class:`numpy.ndarray`
            The X cartesian ECEF coordinate in meters.
        Y : :class:`numpy.ndarray`
            The Y cartesian ECEF coordinate in meters.
        Z : :class:`numpy.ndarray`
            The Z cartesian ECEF coordinate in meters.

        See Also
        --------
        prime_vertical_curvature_radius, to_cartographic
        """
        nu = self.prime_vertical_curvature_radius(phi) # At the ellipsoid level
        nuhcosphi = (nu + height_m) * np.cos(phi)
        X = nuhcosphi * np.cos(lamb)
        Y = nuhcosphi * np.sin(lamb)
        Z = ((1 - self._e2) * nu + height_m) * np.sin(phi)
        return X, Y, Z
    
    def to_cartographic(self, X, Y, Z):
        """
        Converts geocentric cartesian ECEF coordinates to geodetic coordinates.

        Converts geocentric cartesian ECEF coordinates :math:`(X,Y,Z)`
<<<<<<< HEAD
        of a point to geodetic coordinates :math:`(\\lambda,\\phi, H)`.
        
=======
        of a point to geodetic coordinates :math:`(\lambda,\phi, H)`.

>>>>>>> 45abd526
        Parameters
        ----------
        X : array_like
            The X cartesian ECEF coordinate in meters.
        Y : array_like
            The Y cartesian ECEF coordinate in meters.
        Z : array_like
            The Z cartesian ECEF coordinate in meters.

        Returns
        -------
        lamb : :class:`numpy.ndarray`
            The geographic longitude in radians.
        phi : :class:`numpy.ndarray`
            The geographic latitude in radians.
        height_m : :class:`numpy.ndarray`
            The geodetic height in meters.

        Notes
        -----
        Conversion is made using the algorithm proposed by Vermeille (2002) but
        with limited application to the case where the evolute sign test is not performed,
        that is this algorithm is valid for points not "too deep" towards the center of
        the Earth (height > -6314 km for WGS84 ellipsoid), which is the case for our applications.

        References
        ----------
        .. [1] Vermeille, H. Direct transformation from geocentric coordinates to geodetic coordinates.
               Journal of Geodesy 76, 451–454 (2002). https://doi.org/10.1007/s00190-002-0273-6

        See Also
        --------
        to_ecef, prime_vertical_curvature_radius
        """
        R = np.hypot(X, Y)
        p = R**2 / self._a**2
        q = (1 - self._e2) * Z**2 / self._a**2
        r = (p + q - self._e2**2) / 6
        cbrt = np.cbrt(np.sqrt(8 * r**3 + self._e2**2 * p * q) + np.sqrt(p * q) * self._e2)
        cbrt *= cbrt
        u = r + 0.5 * cbrt + 2.0 * r * r / cbrt
        v = np.sqrt(u**2 + self._e2**2 * q)
        w = 0.5 * self._e2 * (u + v - q) / v
        k = (u + v) / (np.sqrt(w**2 + u + v) + w)
        D = k * R / (k + self._e2)
        hypotDZ = np.hypot(D, Z)

        # Calculation of h and phi
        h = (k + self._e2 - 1) * hypotDZ / k
        phi = 2 * np.arctan(Z / (hypotDZ + D))

        # Calculation of lambda
        lamb = np.arctan2(Y, X)

        return lamb, phi, h

# Official ellipsoid definitions
ELPS_WGS84 = Ellipsoid(semi_major_axis=6378137.0, flattening=1/298.257223563) # WGS 84
ELPS_CLARKE_1880 = Ellipsoid(semi_major_axis=6378249.2, semi_minor_axis=6356515.0) # Clarke 1880 (IGN)


if __name__ == "__main__":
    import doctest
    doctest.testmod()<|MERGE_RESOLUTION|>--- conflicted
+++ resolved
@@ -118,13 +118,8 @@
         It can also be computed from the conformal latitude:
 
         .. math::
-<<<<<<< HEAD
             \\psi(\\phi)=\\mathrm{arctanh}\\big[\\sin\\big(\\chi(\\phi)\\big)\\big]
         
-=======
-            \psi(\phi)=\mathrm{arctanh}\big[\sin\big(\chi(\phi)\big)\big]
-
->>>>>>> 45abd526
         Parameters
         ----------
         phi : array_like
@@ -230,13 +225,8 @@
         using the Lagrange inversion formula:
 
         .. math::
-<<<<<<< HEAD
             \\phi(\\chi)\\simeq\\chi+\\sum\\limits_{p=1}^{10}d_{2p}(n)\\sin(2p\\chi)
         
-=======
-            \phi(\chi)\simeq\chi+\sum\limits_{p=1}^{10}d_{2p}(n)\sin(2p\chi)
-
->>>>>>> 45abd526
         Parameters
         ----------
         chi : array_like
@@ -315,13 +305,8 @@
         Converts geocentric cartesian ECEF coordinates to geodetic coordinates.
 
         Converts geocentric cartesian ECEF coordinates :math:`(X,Y,Z)`
-<<<<<<< HEAD
         of a point to geodetic coordinates :math:`(\\lambda,\\phi, H)`.
         
-=======
-        of a point to geodetic coordinates :math:`(\lambda,\phi, H)`.
-
->>>>>>> 45abd526
         Parameters
         ----------
         X : array_like
